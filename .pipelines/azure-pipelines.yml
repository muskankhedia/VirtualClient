# Starter pipeline
# Start with a minimal pipeline that you can customize to build and deploy your code.
# Add steps that build, run tests, deploy, and more:
# https://aka.ms/yaml

trigger:
  branches:
    include:
    - main
  paths:
    exclude:
    - website
    
pr: none

pool:
  vmImage: windows-latest

variables:
<<<<<<< HEAD
  VcVersion : 0.9.0
=======
  VcVersion : 0.10.1
>>>>>>> 67793228
  ROOT: $(Build.SourcesDirectory)
  CDP_DEFINITION_BUILD_COUNT: $[counter('', 0)] # needed for onebranch.pipeline.version task https://aka.ms/obpipelines/versioning
  ENABLE_PRS_DELAYSIGN: 1
  GitVersion.SemVer: ''
  

steps:
- task: UseDotNet@2
  continueOnError: false
  inputs:
    packageType: 'sdk'
    version: '2.1.x'

- task: UseDotNet@2
  continueOnError: false
  inputs:
    packageType: 'sdk'
    version: '6.0.406'
    useGlobalJson: false
    performMultiLevelLookup: true
    workingDirectory: '$(Build.SourcesDirectory)'

#- task: GitVersion@5
#  inputs:
#    runtime: 'core'
#    configFilePath: 'GitVersion.yml'
#    updateAssemblyInfo: true


  # Ensure the artifact output/bin/obj directories are clean.
- script: $(Build.SourcesDirectory)\clean.cmd
  displayName: 'Clean Output Directories'
  
  # Build the repo.
- script: $(Build.SourcesDirectory)\build.cmd $(VcVersion)
  displayName: 'Build Solutions'

  # Build NuGet packages for the services/agents in the repo.
- script: $(Build.SourcesDirectory)\build-packages.cmd $(VcVersion)
  displayName: 'Build NuGet Packages'

- task: EsrpCodeSigning@1
  inputs:
    ConnectedServiceName: 'virtualclient-esrp'
    FolderPath: '$(System.DefaultWorkingDirectory)'
    Pattern: '*.nupkg'
    signConfigType: 'inlineSignParams'
    inlineOperation: |
      [    
          {
            "KeyCode": "CP-401405",
            "OperationCode": "NuGetSign",
            "Parameters": {},
            "ToolName": "sign",
            "ToolVersion": "1.0"
          },
          {
            "KeyCode": "CP-401405",
            "OperationCode": "NuGetVerify",
            "Parameters": {},
            "ToolName": "sign",
            "ToolVersion": "1.0"
          }
      ]
    SessionTimeout: '60'
    MaxConcurrency: '50'
    MaxRetryAttempts: '5'

- script: $(Build.SourcesDirectory)\upload-packages.cmd $(Build.SourcesDirectory)\out\packages $(NUGETORGAPIKEY)
  displayName: 'Build NuGet Packages'<|MERGE_RESOLUTION|>--- conflicted
+++ resolved
@@ -17,11 +17,7 @@
   vmImage: windows-latest
 
 variables:
-<<<<<<< HEAD
-  VcVersion : 0.9.0
-=======
   VcVersion : 0.10.1
->>>>>>> 67793228
   ROOT: $(Build.SourcesDirectory)
   CDP_DEFINITION_BUILD_COUNT: $[counter('', 0)] # needed for onebranch.pipeline.version task https://aka.ms/obpipelines/versioning
   ENABLE_PRS_DELAYSIGN: 1
